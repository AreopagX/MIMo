--- conflicted
+++ resolved
@@ -4,16 +4,12 @@
 
 from mimoEnv.envs.mimo_env import MIMoEnv, MIMO_XML
 from mimoTouch.touch_trimesh import TrimeshTouch
-<<<<<<< HEAD
 import mimoEnv.utils as env_utils
-=======
->>>>>>> 65ac1d31
 
 
 # Dictionary with body_names as keys,
 TOUCH_PARAMS = {
     "scales": {
-<<<<<<< HEAD
         "left_toes": 0.010,
         "right_toes": 0.010,
         "left_foot": 0.015,
@@ -36,30 +32,6 @@
         "right_hand": 0.007,
         "left_fingers": 0.002,
         "right_fingers": 0.002,
-=======
-        #"left_toes": 0.010,
-        #"right_toes": 0.010,
-        "left_foot": 0.015,
-        #"right_foot": 0.015,
-        #"left_lower_leg": 0.038,
-        #"right_lower_leg": 0.038,
-        #"left_upper_leg": 0.027,
-        #"right_upper_leg": 0.027,
-        #"hip": 0.025,
-        #"lower_body": 0.025,
-        #"upper_body": 0.030,
-        #"head": 0.013,
-        #"left_eye": 1.0,
-        #"right_eye": 1.0,
-        #"left_upper_arm": 0.024,
-        #"right_upper_arm": 0.024,
-        #"left_lower_arm": 0.024,
-        #"right_lower_arm": 0.024,
-        #"left_hand": 0.007,
-        #"right_hand": 0.007,
-        #"left_fingers": 0.002,
-        #"right_fingers": 0.002,
->>>>>>> 65ac1d31
     },
     "touch_function": "force_vector",
     "adjustment_function": "spread_linear",
@@ -103,7 +75,6 @@
     def _touch_setup(self, touch_params):
         self.touch = TrimeshTouch(self, touch_params=touch_params)
 
-<<<<<<< HEAD
         # Count and print the number of sensor points on each body
         count_touch_sensors = 0
         print("Number of sensor points for each body: ")
@@ -113,12 +84,10 @@
         print("Total number of sensor points: ", count_touch_sensors)
 
         # Plot the sensor points for each body once
-        for body_id in self.touch.sensor_positions:
-            body_name = self.sim.model.body_id2name(body_id)
-            env_utils.plot_points(self.touch.sensor_positions[body_id], limit=1., title=body_name)
+        #for body_id in self.touch.sensor_positions:
+        #    body_name = self.sim.model.body_id2name(body_id)
+        #    env_utils.plot_points(self.touch.sensor_positions[body_id], limit=1., title=body_name)
 
-=======
->>>>>>> 65ac1d31
     def _get_obs(self):
         """Returns the observations."""
         obs = super()._get_obs()
@@ -126,13 +95,8 @@
         if self.vision_params:
             self.vision.save_obs_to_file(directory="imgs", suffix="_" + str(self.steps))
 
-<<<<<<< HEAD
         #for body_name in self.touch_params["scales"]:
         #    self.touch.plot_force_body(body_name=body_name)
-=======
-        for body_name in self.touch_params["scales"]:
-            self.touch.plot_force_body(body_name=body_name)
->>>>>>> 65ac1d31
 
         self.steps += 1
 
